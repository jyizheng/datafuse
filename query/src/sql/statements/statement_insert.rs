--- conflicted
+++ resolved
@@ -148,8 +148,7 @@
             value_exprs.push(exprs);
         }
 
-<<<<<<< HEAD
-        Ok(AnalyzedResult::SimpleQuery(PlanNode::InsertInto(
+        Ok(AnalyzedResult::SimpleQuery(Box::new(PlanNode::InsertInto(
             InsertIntoPlan::insert_values(
                 db,
                 table,
@@ -158,12 +157,7 @@
                 self.overwrite,
                 value_exprs,
             ),
-        )))
-=======
-        Ok(AnalyzedResult::SimpleQuery(Box::new(PlanNode::InsertInto(
-            InsertIntoPlan::insert_values(db, table, table_meta_id, schema, value_exprs),
         ))))
->>>>>>> 23630e6a
     }
 
     async fn analyze_insert_without_source(
@@ -199,9 +193,8 @@
 
         let statement = DfQueryStatement::try_from(source.clone())?;
         let select_plan =
-<<<<<<< HEAD
-            PlanParser::build_plan(vec![DfStatement::Query(statement)], ctx.clone()).await?;
-        Ok(AnalyzedResult::SimpleQuery(PlanNode::InsertInto(
+            PlanParser::build_plan(vec![DfStatement::Query(Box::new(statement))], ctx.clone()).await?;
+        Ok(AnalyzedResult::SimpleQuery(Box::new(PlanNode::InsertInto(
             InsertIntoPlan::insert_select(
                 db,
                 table,
@@ -210,14 +203,7 @@
                 self.overwrite,
                 select_plan,
             ),
-        )))
-=======
-            PlanParser::build_plan(vec![DfStatement::Query(Box::new(statement))], ctx.clone())
-                .await?;
-        Ok(AnalyzedResult::SimpleQuery(Box::new(PlanNode::InsertInto(
-            InsertIntoPlan::insert_select(db, table, table_meta_id, table_schema, select_plan),
         ))))
->>>>>>> 23630e6a
     }
 
     fn insert_schema(&self, read_table: Arc<dyn Table>) -> Result<DataSchemaRef> {
