// Copyright 2021 Datafuse Labs.
//
// Licensed under the Apache License, Version 2.0 (the "License");
// you may not use this file except in compliance with the License.
// You may obtain a copy of the License at
//
//     http://www.apache.org/licenses/LICENSE-2.0
//
// Unless required by applicable law or agreed to in writing, software
// distributed under the License is distributed on an "AS IS" BASIS,
// WITHOUT WARRANTIES OR CONDITIONS OF ANY KIND, either express or implied.
// See the License for the specific language governing permissions and
// limitations under the License.

use std::sync::Arc;

use common_exception::Result;

use super::CreateTableInterpreter;
use super::ExplainInterpreterV2;
use super::InterpreterPtr;
use super::SelectInterpreterV2;
<<<<<<< HEAD
use super::ShowStagesInterpreter;
=======
use super::ShowMetricsInterpreter;
use super::ShowProcessListInterpreter;
use super::ShowSettingsInterpreter;
>>>>>>> 9334eb98
use crate::sessions::QueryContext;
use crate::sql::plans::Plan;
use crate::sql::DfStatement;

/// InterpreterFactory is the entry of Interpreter.
pub struct InterpreterFactoryV2;

/// InterpreterFactoryV2 provides `get` method which transforms `Plan` into the corresponding interpreter.
/// Such as: Plan::Query -> InterpreterSelectV2
impl InterpreterFactoryV2 {
    /// Check if statement is supported by InterpreterFactoryV2
    pub fn check(stmt: &DfStatement) -> bool {
        matches!(
            stmt,
<<<<<<< HEAD
            DfStatement::Query(_) | DfStatement::Explain(_) | DfStatement::CreateTable(_) | DfStatement::ShowStages(_)
=======
            DfStatement::Query(_)
                | DfStatement::Explain(_)
                | DfStatement::CreateTable(_)
                | DfStatement::ShowMetrics(_)
                | DfStatement::ShowProcessList(_)
                | DfStatement::ShowSettings(_)
>>>>>>> 9334eb98
        )
    }

    pub fn get(ctx: Arc<QueryContext>, plan: &Plan) -> Result<InterpreterPtr> {
        let inner = match plan {
            Plan::Query {
                s_expr,
                bind_context,
                metadata,
            } => SelectInterpreterV2::try_create(
                ctx,
                *bind_context.clone(),
                s_expr.clone(),
                metadata.clone(),
            ),
            Plan::Explain { kind, plan } => {
                ExplainInterpreterV2::try_create(ctx, *plan.clone(), kind.clone())
            }
            Plan::CreateTable(create_table) => {
                CreateTableInterpreter::try_create(ctx, *create_table.clone())
            }
<<<<<<< HEAD
            Plan::ShowStages => {
                ShowStagesInterpreter::try_create(ctx)   
            }
=======
            Plan::ShowMetrics => ShowMetricsInterpreter::try_create(ctx),
            Plan::ShowProcessList => ShowProcessListInterpreter::try_create(ctx),
            Plan::ShowSettings => ShowSettingsInterpreter::try_create(ctx),
>>>>>>> 9334eb98
        }?;
        Ok(inner)
    }
}<|MERGE_RESOLUTION|>--- conflicted
+++ resolved
@@ -20,13 +20,10 @@
 use super::ExplainInterpreterV2;
 use super::InterpreterPtr;
 use super::SelectInterpreterV2;
-<<<<<<< HEAD
 use super::ShowStagesInterpreter;
-=======
 use super::ShowMetricsInterpreter;
 use super::ShowProcessListInterpreter;
 use super::ShowSettingsInterpreter;
->>>>>>> 9334eb98
 use crate::sessions::QueryContext;
 use crate::sql::plans::Plan;
 use crate::sql::DfStatement;
@@ -41,16 +38,13 @@
     pub fn check(stmt: &DfStatement) -> bool {
         matches!(
             stmt,
-<<<<<<< HEAD
-            DfStatement::Query(_) | DfStatement::Explain(_) | DfStatement::CreateTable(_) | DfStatement::ShowStages(_)
-=======
-            DfStatement::Query(_)
+            DfStatement::Query(_) | DfStatement::Explain(_) | DfStatement::CreateTable(_) 
+                | DfStatement::ShowStages(_)
                 | DfStatement::Explain(_)
                 | DfStatement::CreateTable(_)
                 | DfStatement::ShowMetrics(_)
                 | DfStatement::ShowProcessList(_)
                 | DfStatement::ShowSettings(_)
->>>>>>> 9334eb98
         )
     }
 
@@ -72,15 +66,12 @@
             Plan::CreateTable(create_table) => {
                 CreateTableInterpreter::try_create(ctx, *create_table.clone())
             }
-<<<<<<< HEAD
             Plan::ShowStages => {
                 ShowStagesInterpreter::try_create(ctx)   
             }
-=======
             Plan::ShowMetrics => ShowMetricsInterpreter::try_create(ctx),
             Plan::ShowProcessList => ShowProcessListInterpreter::try_create(ctx),
             Plan::ShowSettings => ShowSettingsInterpreter::try_create(ctx),
->>>>>>> 9334eb98
         }?;
         Ok(inner)
     }
