// Copyright 2022 Datafuse Labs.
//
// Licensed under the Apache License, Version 2.0 (the "License");
// you may not use this file except in compliance with the License.
// You may obtain a copy of the License at
//
//     http://www.apache.org/licenses/LICENSE-2.0
//
// Unless required by applicable law or agreed to in writing, software
// distributed under the License is distributed on an "AS IS" BASIS,
// WITHOUT WARRANTIES OR CONDITIONS OF ANY KIND, either express or implied.
// See the License for the specific language governing permissions and
// limitations under the License.

use std::collections::hash_map::Entry;
use std::collections::HashMap;
use std::sync::Arc;

use async_channel::Sender;
use common_arrow::arrow_format::flight::data::FlightData;
use common_base::base::tokio::task::JoinHandle;
use common_base::base::Runtime;
use common_base::base::Thread;
use common_base::base::TrySpawn;
use common_base::infallible::Mutex;
use common_base::infallible::ReentrantMutex;
use common_datavalues::DataSchemaRef;
use common_exception::ErrorCode;
use common_exception::Result;
use common_planners::PlanNode;
use futures::StreamExt;
use tonic::Streaming;

use crate::api::rpc::exchange::exchange_channel::FragmentReceiver;
use crate::api::rpc::exchange::exchange_channel::FragmentSender;
use crate::api::rpc::exchange::exchange_channel_receiver::ExchangeReceiver;
use crate::api::rpc::exchange::exchange_channel_sender::ExchangeSender;
use crate::api::rpc::exchange::exchange_params::ExchangeParams;
use crate::api::rpc::exchange::exchange_params::MergeExchangeParams;
use crate::api::rpc::exchange::exchange_params::ShuffleExchangeParams;
use crate::api::rpc::exchange::exchange_sink::ExchangeSink;
use crate::api::rpc::exchange::exchange_source::ExchangeSource;
use crate::api::rpc::flight_scatter_hash::HashFlightScatter;
use crate::api::rpc::packets::DataPacket;
use crate::api::rpc::Packet;
use crate::api::DataExchange;
use crate::api::FragmentPlanPacket;
use crate::api::InitNodesChannelPacket;
use crate::api::QueryFragmentsPlanPacket;
use crate::interpreters::QueryFragmentActions;
use crate::interpreters::QueryFragmentsActions;
use crate::pipelines::new::executor::PipelineCompleteExecutor;
use crate::pipelines::new::NewPipe;
use crate::pipelines::new::NewPipeline;
use crate::pipelines::new::QueryPipelineBuilder;
use crate::sessions::QueryContext;
use crate::Config;

pub struct DataExchangeManager {
    config: Config,
    queries_coordinator: ReentrantMutex<HashMap<String, QueryCoordinator>>,
}

impl DataExchangeManager {
    pub fn create(config: Config) -> Arc<DataExchangeManager> {
        Arc::new(DataExchangeManager {
            config,
            queries_coordinator: ReentrantMutex::new(HashMap::new()),
        })
    }

    // Create connections for cluster all nodes. We will push data through this connection.
    pub async fn init_nodes_channel(&self, packet: &InitNodesChannelPacket) -> Result<()> {
        let mut exchange_senders = HashMap::with_capacity(packet.target_2_fragments.len());
        for target in packet.target_2_fragments.keys() {
            if target != &packet.executor {
                let config = self.config.clone();
                let exchange_sender = ExchangeSender::create(config, packet, target).await?;
                exchange_senders.insert(target.clone(), exchange_sender);
            }
        }

        let mut queries_coordinator = self.queries_coordinator.lock();

        match queries_coordinator.get_mut(&packet.query_id) {
            None => Err(ErrorCode::LogicalError(format!(
                "Query {} not found in cluster.",
                packet.query_id
            ))),
            Some(coordinator) => coordinator.init_publisher(exchange_senders),
        }
    }

    // Execute query in background
    pub fn execute_partial_query(&self, query_id: &str) -> Result<()> {
        let mut queries_coordinator = self.queries_coordinator.lock();

        match queries_coordinator.get_mut(query_id) {
            None => Err(ErrorCode::LogicalError(format!(
                "Query {} not found in cluster.",
                query_id
            ))),
            Some(coordinator) => coordinator.execute_pipeline(),
        }
    }

    // Create a pipeline based on query plan
    pub fn init_query_fragments_plan(
        &self,
        ctx: &Arc<QueryContext>,
        packet: &QueryFragmentsPlanPacket,
    ) -> Result<()> {
        let mut queries_coordinator = self.queries_coordinator.lock();

        // TODO: When the query is not executed for a long time after submission, we need to remove it
        match queries_coordinator.entry(packet.query_id.to_owned()) {
            Entry::Occupied(_) => Err(ErrorCode::LogicalError(format!(
                "Already exists query id {:?}",
                packet.query_id
            ))),
            Entry::Vacant(entry) => {
                let query_coordinator = QueryCoordinator::create(ctx, packet)?;
                let query_coordinator = entry.insert(query_coordinator);
                query_coordinator.prepare_pipeline()?;

                if packet.executor != packet.request_executor {
                    query_coordinator
                        .prepare_subscribes_channel(query_coordinator.ctx.clone(), packet)?;
                }

                Ok(())
            }
        }
    }

<<<<<<< HEAD
    // Receive data by cluster other nodes.
    pub async fn handle_do_put(
        &self,
        id: &str,
        source: &str,
        stream: Streaming<FlightData>,
    ) -> Result<JoinHandle<()>> {
        let mut queries_coordinator = self.queries_coordinator.lock();
=======
    async fn create_client(&self, address: &str) -> Result<FlightClient> {
        match self.config.tls_query_cli_enabled() {
            true => Ok(FlightClient::new(FlightServiceClient::new(
                ConnectionFactory::create_rpc_channel(
                    address.to_owned(),
                    None,
                    Some(self.config.query.to_rpc_client_tls_config()),
                )
                .await?,
            ))),
            false => Ok(FlightClient::new(FlightServiceClient::new(
                ConnectionFactory::create_rpc_channel(address.to_owned(), None, None).await?,
            ))),
        }
    }

    async fn prepare_pipeline(&self, packets: &[ExecutorPacket], timeout: u64) -> Result<()> {
        for executor_packet in packets {
            if !executor_packet
                .executors_info
                .contains_key(&executor_packet.executor)
            {
                return Err(ErrorCode::LogicalError(format!(
                    "Not found {} node in cluster",
                    &executor_packet.executor
                )));
            }
>>>>>>> abb3428a

        match queries_coordinator.get_mut(id) {
            None => Err(ErrorCode::LogicalError(format!(
                "Query {} not found in cluster.",
                id
            ))),
            Some(coordinator) => coordinator.receive_data(source, stream),
        }
    }

    pub fn remove_query(&self, query_id: &str) {
        let mut queries_coordinator = self.queries_coordinator.lock();
        queries_coordinator.remove(query_id);
    }

    pub fn shutdown_query(&self, query_id: &str, cause: Option<ErrorCode>) -> Result<()> {
        let mut queries_coordinator = self.queries_coordinator.lock();

        match queries_coordinator.remove(query_id) {
            None => Err(ErrorCode::LogicalError(format!(
                "Query {} not found in cluster.",
                query_id
            ))),
            Some(mut coordinator) => coordinator.shutdown(cause),
        }
    }

    pub async fn commit_actions(
        &self,
        ctx: Arc<QueryContext>,
        actions: QueryFragmentsActions,
    ) -> Result<NewPipeline> {
        let settings = ctx.get_settings();
        let timeout = settings.get_flight_client_timeout()?;
        let root_actions = actions.get_root_actions()?;

        // Submit distributed tasks to all nodes.
        let query_fragments_plan_packets = actions.get_query_fragments_plan_packets()?;
        query_fragments_plan_packets
            .commit(&self.config, timeout)
            .await?;

        // Get local pipeline of local task
        let mut root_pipeline = self.get_root_pipeline(ctx.get_id(), root_actions)?;

        // Initialize channels between cluster nodes
        let init_nodes_channel_packets = actions.get_init_nodes_channel_packets()?;
        self.init_root_pipeline_channel(ctx.clone(), &query_fragments_plan_packets)?;
        init_nodes_channel_packets
            .commit(&self.config, timeout)
            .await?;

        QueryCoordinator::init_pipeline(&mut root_pipeline)?;
        let execute_partial_query_packets = actions.get_execute_partial_query_packets()?;
        execute_partial_query_packets
            .commit(&self.config, timeout)
            .await?;

        Ok(root_pipeline)
    }

    fn get_root_pipeline(
        &self,
        query_id: String,
        root_actions: &QueryFragmentActions,
    ) -> Result<NewPipeline> {
        let schema = root_actions.get_schema()?;
        let fragment_id = root_actions.fragment_id;
        let mut pipeline = NewPipeline::create();
        self.get_fragment_source(query_id, fragment_id, schema, &mut pipeline)?;
        Ok(pipeline)
    }

    fn init_root_pipeline_channel(
        &self,
        ctx: Arc<QueryContext>,
        executor_packet: &[QueryFragmentsPlanPacket],
    ) -> Result<()> {
        for executor_packet in executor_packet {
            if executor_packet.executor == executor_packet.request_executor {
                let mut queries_coordinator = self.queries_coordinator.lock();

                match queries_coordinator.entry(executor_packet.query_id.to_owned()) {
                    Entry::Vacant(_) => Err(ErrorCode::LogicalError(format!(
                        "Already exists query id {:?}",
                        executor_packet.query_id
                    ))),
                    Entry::Occupied(mut entry) => entry
                        .get_mut()
                        .prepare_subscribes_channel(ctx.clone(), executor_packet),
                }?;
            }
        }

        Ok(())
    }

    pub fn get_fragment_sink(
        &self,
        query_id: &str,
        id: usize,
        endpoint: &str,
    ) -> Result<FragmentSender> {
        let queries_coordinator = self.queries_coordinator.lock();

        match queries_coordinator.get(query_id) {
            None => Err(ErrorCode::LogicalError("Query not exists.")),
            Some(coordinator) => coordinator.get_fragment_sink(id, endpoint),
        }
    }

    pub fn get_fragment_source(
        &self,
        query_id: String,
        fragment_id: usize,
        schema: DataSchemaRef,
        pipeline: &mut NewPipeline,
    ) -> Result<()> {
        let mut queries_coordinator = self.queries_coordinator.lock();

        match queries_coordinator.get_mut(&query_id) {
            None => Err(ErrorCode::LogicalError("Query not exists.")),
            Some(query_coordinator) => {
                query_coordinator.subscribe_fragment(fragment_id, schema, pipeline)
            }
        }
    }
}

struct QueryCoordinator {
    ctx: Arc<QueryContext>,
    query_id: String,
    executor_id: String,
    runtime: Arc<Runtime>,
    request_server_tx: Option<Sender<DataPacket>>,
    publish_fragments: HashMap<(String, usize), FragmentSender>,
    subscribe_channel: HashMap<String, Sender<Result<DataPacket>>>,
    subscribe_fragments: HashMap<usize, FragmentReceiver>,
    fragments_coordinator: HashMap<usize, Box<FragmentCoordinator>>,

    shutdown_cause: Arc<Mutex<Option<ErrorCode>>>,
    executor: Option<Arc<PipelineCompleteExecutor>>,
    exchange_senders: Vec<Arc<ExchangeSender>>,
    exchange_receivers: Vec<Arc<ExchangeReceiver>>,
}

impl QueryCoordinator {
    pub fn create(
        ctx: &Arc<QueryContext>,
        executor: &QueryFragmentsPlanPacket,
    ) -> Result<QueryCoordinator> {
        let mut fragments_coordinator = HashMap::with_capacity(executor.fragments.len());

        for fragment in &executor.fragments {
            fragments_coordinator.insert(
                fragment.fragment_id.to_owned(),
                FragmentCoordinator::create(fragment),
            );
        }

        Ok(QueryCoordinator {
            ctx: ctx.clone(),
            fragments_coordinator,
            executor: None,
            exchange_senders: vec![],
            exchange_receivers: vec![],
            shutdown_cause: Arc::new(Mutex::new(None)),
            request_server_tx: None,
            publish_fragments: Default::default(),
            query_id: executor.query_id.to_owned(),
            subscribe_channel: Default::default(),
            subscribe_fragments: Default::default(),
            executor_id: executor.executor.to_owned(),
            runtime: Arc::new(Runtime::with_worker_threads(
                2,
                Some(String::from("Cluster-Pub-Sub")),
            )?),
        })
    }

    pub fn prepare_pipeline(&mut self) -> Result<()> {
        let fragments_id = self
            .fragments_coordinator
            .keys()
            .cloned()
            .collect::<Vec<_>>();

        for fragment_id in fragments_id {
            if let Some(coordinator) = self.fragments_coordinator.get_mut(&fragment_id) {
                coordinator.prepare_pipeline(&self.ctx)?;
            }
        }

        Ok(())
    }

    pub fn shutdown(&mut self, cause: Option<ErrorCode>) -> Result<()> {
        {
            let mut shutdown_cause = self.shutdown_cause.lock();
            *shutdown_cause = cause;
        }

        if let Some(executor) = &self.executor {
            executor.finish()?;
        }

        Ok(())
    }

    pub fn prepare_subscribes_channel(
        &mut self,
        ctx: Arc<QueryContext>,
        prepare: &QueryFragmentsPlanPacket,
    ) -> Result<()> {
        for source in prepare.source_2_fragments.keys() {
            if source != &prepare.executor {
                let (tx, rx) = async_channel::bounded(1);

                let ctx = ctx.clone();
                let query_id = prepare.query_id.clone();
                let runtime = self.runtime.clone();
                let receivers_map = &self.subscribe_fragments;
                let receiver = ExchangeReceiver::create(ctx, query_id, runtime, rx, receivers_map);

                receiver.listen()?;
                self.exchange_receivers.push(receiver);
                self.subscribe_channel.insert(source.to_string(), tx);
            }
        }

        Ok(())
    }

    pub fn execute_pipeline(&mut self) -> Result<()> {
        if self.fragments_coordinator.is_empty() {
            // Empty fragments if it is a request server, because the pipelines may have been linked.
            return Ok(());
        }

        let max_threads = self.ctx.get_settings().get_max_threads()?;
        let mut pipelines = Vec::with_capacity(self.fragments_coordinator.len());

        let mut params = Vec::with_capacity(self.fragments_coordinator.len());
        for coordinator in self.fragments_coordinator.values() {
            params.push(coordinator.create_exchange_params(self)?);
        }

        for ((_, coordinator), params) in self.fragments_coordinator.iter_mut().zip(params) {
            if let Some(mut pipeline) = coordinator.pipeline.take() {
                pipeline.set_max_threads(max_threads as usize);

                if !pipeline.is_pulling_pipeline()? {
                    return Err(ErrorCode::LogicalError("Logical error, It's a bug"));
                }

                // Add exchange data publisher.
                ExchangeSink::publisher_sink(&self.ctx, &params, &mut pipeline)?;

                if !pipeline.is_complete_pipeline()? {
                    return Err(ErrorCode::LogicalError("Logical error, It's a bug"));
                }

                QueryCoordinator::init_pipeline(&mut pipeline)?;
                pipelines.push(pipeline);
            }
        }

        let query_id = self.query_id.clone();
        let async_runtime = self.ctx.get_storage_runtime();
        let query_need_abort = self.ctx.query_need_abort();
        let executor =
            PipelineCompleteExecutor::from_pipelines(async_runtime, query_need_abort, pipelines)?;
        self.executor = Some(executor.clone());
        let senders = self.exchange_senders.clone();
        let receivers = self.exchange_receivers.clone();
        let shutdown_cause = self.shutdown_cause.clone();
        let mut request_server_tx = self.request_server_tx.take();
        let exchange_manager = self.ctx.get_exchange_manager();

        Thread::named_spawn(Some(String::from("Distributed-Executor")), move || {
            if let Err(cause) = executor.execute() {
                if let Some(request_server_tx) = request_server_tx.take() {
                    futures::executor::block_on(async move {
                        if request_server_tx.send(DataPacket::ErrorCode(cause)).await.is_err() {
                            common_tracing::tracing::warn!("Cannot send error code, request server channel is closed.");
                        }
                    });
                }
            }

            if let Some(cause) = shutdown_cause.lock().take() {
                if let Some(request_server_tx) = request_server_tx.take() {
                    futures::executor::block_on(async move {
                        if request_server_tx.send(DataPacket::ErrorCode(cause)).await.is_err() {
                            common_tracing::tracing::warn!("Cannot send error code, request server channel is closed.");
                        }
                    });
                }
            }

            // close request server channel.
            drop(request_server_tx);

            for receiver in &receivers {
                receiver.shutdown();
            }

            for receiver in &receivers {
                let receiver = receiver.clone();
                futures::executor::block_on(async move {
                    if let Err(cause) = receiver.join().await {
                        common_tracing::tracing::warn!("Receiver join failure {:?}", cause);
                    }
                });
            }

            for sender in &senders {
                sender.abort();
            }

            for sender in &senders {
                let sender = sender.clone();
                futures::executor::block_on(async move {
                    if let Err(cause) = sender.join().await {
                        common_tracing::tracing::warn!("Sender join failure {:?}", cause);
                    }
                });
            }

            let mut queries_coordinator = exchange_manager.queries_coordinator.lock();
            queries_coordinator.remove(&query_id);
            println!(
                "Pipeline execute successfully {}",
                queries_coordinator.len()
            );
        });

        Ok(())
    }

    pub fn init_publisher(&mut self, senders: HashMap<String, ExchangeSender>) -> Result<()> {
        for (target, exchange_sender) in senders.into_iter() {
            let exchange_sender = Arc::new(exchange_sender);
            let ctx = self.ctx.clone();
            let source = self.executor_id.clone();
            let runtime = self.runtime.clone();
            let (flight_tx, fragments_sender) = exchange_sender.listen(ctx, source, runtime)?;

            for (fragment_id, fragment_sender) in fragments_sender.into_iter() {
                self.publish_fragments
                    .insert((target.clone(), fragment_id), fragment_sender);
            }

            if exchange_sender.is_to_request_server() {
                self.request_server_tx = Some(flight_tx);
            }

            self.exchange_senders.push(exchange_sender);
        }

        for coordinator in self.fragments_coordinator.values_mut() {
            if let Some(pipeline) = coordinator.pipeline.as_mut() {
                Self::init_pipeline(pipeline)?;
            }
        }

        Ok(())
    }

    pub fn init_pipeline(pipeline: &mut NewPipeline) -> Result<()> {
        for pipe in &mut pipeline.pipes {
            if let NewPipe::SimplePipe { processors, .. } = pipe {
                for processor in processors {
                    ExchangeSink::init(processor)?;
                }
            }
        }

        Ok(())
    }

    pub fn receive_data(
        &mut self,
        source: &str,
        mut stream: Streaming<FlightData>,
    ) -> Result<JoinHandle<()>> {
        if let Some(subscribe_channel) = self.subscribe_channel.remove(source) {
            let source = source.to_string();
            let target = self.executor_id.clone();
            return Ok(self.runtime.spawn(async move {
                'fragment_loop: while let Some(flight_data) = stream.next().await {
                    let data_packet = match flight_data {
                        Err(status) => DataPacket::ErrorCode(ErrorCode::from(status)),
                        Ok(flight_data) => match DataPacket::try_from(flight_data) {
                            Ok(data_packet) => data_packet,
                            Err(error_code) => DataPacket::ErrorCode(error_code),
                        },
                    };

                    if let Err(_cause) = subscribe_channel.send(Ok(data_packet)).await {
                        common_tracing::tracing::warn!(
                            "Subscribe channel closed, source {}, target {}",
                            source,
                            target
                        );

                        break 'fragment_loop;
                    }
                }
            }));
        };

        Err(ErrorCode::LogicalError(
            "Cannot found fragment channel, It's a bug.",
        ))
    }

<<<<<<< HEAD
=======
    async fn create_client(config: Config, address: &str) -> Result<FlightClient> {
        match config.tls_query_cli_enabled() {
            true => Ok(FlightClient::new(FlightServiceClient::new(
                ConnectionFactory::create_rpc_channel(
                    address.to_owned(),
                    None,
                    Some(config.query.to_rpc_client_tls_config()),
                )
                .await?,
            ))),
            false => Ok(FlightClient::new(FlightServiceClient::new(
                ConnectionFactory::create_rpc_channel(address.to_owned(), None, None).await?,
            ))),
        }
    }

    fn spawn_pub_worker(&mut self, config: Config, addr: String) -> Result<Sender<DataPacket>> {
        let ctx = self.ctx.clone();
        let query_id = self.query_id.clone();
        let source = self.executor_id.clone();
        let (tx, rx) = async_channel::bounded(2);

        self.runtime.spawn(async move {
            let mut connection = Self::create_client(config, &addr).await?;

            if let Err(status) = connection.do_put(&query_id, &source, rx).await {
                common_tracing::tracing::warn!("Flight connection failure: {:?}", status);

                // Shutdown all query fragments executor and report error to request server.
                let exchange_manager = ctx.get_exchange_manager();
                if let Err(cause) = exchange_manager.shutdown_query(&query_id, Some(status)) {
                    common_tracing::tracing::warn!("Cannot shutdown query, cause {:?}", cause);
                }
            }

            common_exception::Result::Ok(())
        });

        Ok(tx)
    }

>>>>>>> abb3428a
    pub fn get_fragment_sink(&self, id: usize, endpoint: &str) -> Result<FragmentSender> {
        match self.publish_fragments.get(&(endpoint.to_string(), id)) {
            None => Err(ErrorCode::LogicalError(format!(
                "Not found node {} in cluster",
                endpoint
            ))),
            Some(publisher) => Ok(publisher.clone()),
        }
    }

    pub fn subscribe_fragment(
        &mut self,
        fragment_id: usize,
        schema: DataSchemaRef,
        pipeline: &mut NewPipeline,
    ) -> Result<()> {
        let (tx, rx) = async_channel::bounded(1);

        // Register subscriber for data exchange.
        self.subscribe_fragments
            .insert(fragment_id, FragmentReceiver::create_unrecorded(tx));

        // Merge pipelines if exist locally pipeline
        if let Some(mut fragment_coordinator) = self.fragments_coordinator.remove(&fragment_id) {
            fragment_coordinator.prepare_pipeline(&self.ctx)?;

            if fragment_coordinator.pipeline.is_none() {
                return Err(ErrorCode::LogicalError(
                    "Pipeline is none, maybe query fragment circular dependency.",
                ));
            }

            if fragment_coordinator.data_exchange.is_none() {
                // When the root fragment and the data has been send to the coordination node,
                // we do not need to wait for the data of other nodes.
                *pipeline = fragment_coordinator.pipeline.unwrap();
                return Ok(());
            }

            let exchange_params = fragment_coordinator.create_exchange_params(self)?;
            *pipeline = fragment_coordinator.pipeline.unwrap();

            // Add exchange data publisher.
            ExchangeSink::via_exchange(&self.ctx, &exchange_params, pipeline)?;

            // Add exchange data subscriber.
            return ExchangeSource::via_exchange(rx, &exchange_params, pipeline);
        }

        // Add exchange data subscriber.
        ExchangeSource::create_source(rx, schema, pipeline)
    }
}

struct FragmentCoordinator {
    node: PlanNode,
    initialized: bool,
    fragment_id: usize,
    data_exchange: Option<DataExchange>,
    pipeline: Option<NewPipeline>,
}

impl FragmentCoordinator {
    pub fn create(packet: &FragmentPlanPacket) -> Box<FragmentCoordinator> {
        Box::new(FragmentCoordinator {
            initialized: false,
            node: packet.node.clone(),
            fragment_id: packet.fragment_id,
            data_exchange: packet.data_exchange.clone(),
            pipeline: None,
        })
    }

    pub fn create_exchange_params(&self, query: &QueryCoordinator) -> Result<ExchangeParams> {
        match &self.data_exchange {
            None => Err(ErrorCode::LogicalError("Cannot found data exchange.")),
            Some(DataExchange::Merge(exchange)) => {
                Ok(ExchangeParams::MergeExchange(MergeExchangeParams {
                    schema: self.node.schema(),
                    fragment_id: self.fragment_id,
                    query_id: query.query_id.to_string(),
                    destination_id: exchange.destination_id.clone(),
                }))
            }
            Some(DataExchange::ShuffleDataExchange(exchange)) => {
                Ok(ExchangeParams::ShuffleExchange(ShuffleExchangeParams {
                    schema: self.node.schema(),
                    fragment_id: self.fragment_id,
                    query_id: query.query_id.to_string(),
                    executor_id: query.executor_id.to_string(),
                    destination_ids: exchange.destination_ids.to_owned(),
                    shuffle_scatter: Arc::new(Box::new(HashFlightScatter::try_create(
                        query.ctx.clone(),
                        self.node.schema(),
                        Some(exchange.exchange_expression.clone()),
                        exchange.destination_ids.len(),
                    )?)),
                }))
            }
        }
    }

    pub fn prepare_pipeline(&mut self, ctx: &Arc<QueryContext>) -> Result<()> {
        if !self.initialized {
            self.initialized = true;
            let pipeline_builder = QueryPipelineBuilder::create(ctx.clone());
            self.pipeline = Some(pipeline_builder.finalize(&self.node)?);
        }

        Ok(())
    }
}<|MERGE_RESOLUTION|>--- conflicted
+++ resolved
@@ -133,7 +133,6 @@
         }
     }
 
-<<<<<<< HEAD
     // Receive data by cluster other nodes.
     pub async fn handle_do_put(
         &self,
@@ -142,35 +141,6 @@
         stream: Streaming<FlightData>,
     ) -> Result<JoinHandle<()>> {
         let mut queries_coordinator = self.queries_coordinator.lock();
-=======
-    async fn create_client(&self, address: &str) -> Result<FlightClient> {
-        match self.config.tls_query_cli_enabled() {
-            true => Ok(FlightClient::new(FlightServiceClient::new(
-                ConnectionFactory::create_rpc_channel(
-                    address.to_owned(),
-                    None,
-                    Some(self.config.query.to_rpc_client_tls_config()),
-                )
-                .await?,
-            ))),
-            false => Ok(FlightClient::new(FlightServiceClient::new(
-                ConnectionFactory::create_rpc_channel(address.to_owned(), None, None).await?,
-            ))),
-        }
-    }
-
-    async fn prepare_pipeline(&self, packets: &[ExecutorPacket], timeout: u64) -> Result<()> {
-        for executor_packet in packets {
-            if !executor_packet
-                .executors_info
-                .contains_key(&executor_packet.executor)
-            {
-                return Err(ErrorCode::LogicalError(format!(
-                    "Not found {} node in cluster",
-                    &executor_packet.executor
-                )));
-            }
->>>>>>> abb3428a
 
         match queries_coordinator.get_mut(id) {
             None => Err(ErrorCode::LogicalError(format!(
@@ -454,8 +424,14 @@
             if let Err(cause) = executor.execute() {
                 if let Some(request_server_tx) = request_server_tx.take() {
                     futures::executor::block_on(async move {
-                        if request_server_tx.send(DataPacket::ErrorCode(cause)).await.is_err() {
-                            common_tracing::tracing::warn!("Cannot send error code, request server channel is closed.");
+                        if request_server_tx
+                            .send(DataPacket::ErrorCode(cause))
+                            .await
+                            .is_err()
+                        {
+                            common_tracing::tracing::warn!(
+                                "Cannot send error code, request server channel is closed."
+                            );
                         }
                     });
                 }
@@ -464,8 +440,14 @@
             if let Some(cause) = shutdown_cause.lock().take() {
                 if let Some(request_server_tx) = request_server_tx.take() {
                     futures::executor::block_on(async move {
-                        if request_server_tx.send(DataPacket::ErrorCode(cause)).await.is_err() {
-                            common_tracing::tracing::warn!("Cannot send error code, request server channel is closed.");
+                        if request_server_tx
+                            .send(DataPacket::ErrorCode(cause))
+                            .await
+                            .is_err()
+                        {
+                            common_tracing::tracing::warn!(
+                                "Cannot send error code, request server channel is closed."
+                            );
                         }
                     });
                 }
@@ -588,50 +570,6 @@
         ))
     }
 
-<<<<<<< HEAD
-=======
-    async fn create_client(config: Config, address: &str) -> Result<FlightClient> {
-        match config.tls_query_cli_enabled() {
-            true => Ok(FlightClient::new(FlightServiceClient::new(
-                ConnectionFactory::create_rpc_channel(
-                    address.to_owned(),
-                    None,
-                    Some(config.query.to_rpc_client_tls_config()),
-                )
-                .await?,
-            ))),
-            false => Ok(FlightClient::new(FlightServiceClient::new(
-                ConnectionFactory::create_rpc_channel(address.to_owned(), None, None).await?,
-            ))),
-        }
-    }
-
-    fn spawn_pub_worker(&mut self, config: Config, addr: String) -> Result<Sender<DataPacket>> {
-        let ctx = self.ctx.clone();
-        let query_id = self.query_id.clone();
-        let source = self.executor_id.clone();
-        let (tx, rx) = async_channel::bounded(2);
-
-        self.runtime.spawn(async move {
-            let mut connection = Self::create_client(config, &addr).await?;
-
-            if let Err(status) = connection.do_put(&query_id, &source, rx).await {
-                common_tracing::tracing::warn!("Flight connection failure: {:?}", status);
-
-                // Shutdown all query fragments executor and report error to request server.
-                let exchange_manager = ctx.get_exchange_manager();
-                if let Err(cause) = exchange_manager.shutdown_query(&query_id, Some(status)) {
-                    common_tracing::tracing::warn!("Cannot shutdown query, cause {:?}", cause);
-                }
-            }
-
-            common_exception::Result::Ok(())
-        });
-
-        Ok(tx)
-    }
-
->>>>>>> abb3428a
     pub fn get_fragment_sink(&self, id: usize, endpoint: &str) -> Result<FragmentSender> {
         match self.publish_fragments.get(&(endpoint.to_string(), id)) {
             None => Err(ErrorCode::LogicalError(format!(
