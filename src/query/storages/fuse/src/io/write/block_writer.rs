--- conflicted
+++ resolved
@@ -18,21 +18,10 @@
 use backon::Retryable;
 use common_arrow::arrow::chunk::Chunk as ArrowChunk;
 use common_arrow::native::write::PaWriter;
-<<<<<<< HEAD
-use common_arrow::parquet::compression::CompressionOptions;
 use common_exception::Result;
-use common_expression::serialize_to_parquet;
-use common_expression::serialize_to_parquet_with_compression;
 use common_expression::DataBlock;
-use common_expression::FunctionContext;
 use common_expression::TableSchemaRef;
-use common_storages_table_meta::meta::BlockMeta;
-use common_storages_table_meta::meta::ClusterStatistics;
-=======
-use common_datablocks::DataBlock;
-use common_exception::Result;
 use common_storages_common::blocks_to_parquet;
->>>>>>> 4e099891
 use common_storages_table_meta::meta::ColumnId;
 use common_storages_table_meta::meta::ColumnMeta;
 use opendal::Operator;
@@ -42,111 +31,16 @@
 use crate::io::write::WriteSettings;
 use crate::operations::util;
 
-<<<<<<< HEAD
-const DEFAULT_BLOOM_INDEX_WRITE_BUFFER_SIZE: usize = 300 * 1024;
-const DEFAULT_BLOCK_WRITE_BUFFER_SIZE: usize = 100 * 1024 * 1024;
-
-pub struct BlockWriter<'a> {
-    schema: &'a TableSchemaRef,
-    location_generator: &'a TableMetaLocationGenerator,
-    data_accessor: &'a Operator,
-}
-
-impl<'a> BlockWriter<'a> {
-    pub fn new(
-        schema: &'a TableSchemaRef,
-        data_accessor: &'a Operator,
-        location_generator: &'a TableMetaLocationGenerator,
-    ) -> Self {
-        Self {
-            schema,
-            location_generator,
-            data_accessor,
-        }
-    }
-
-    pub async fn write(
-        &self,
-        storage_format: FuseStorageFormat,
-        block: DataBlock,
-        col_stats: StatisticsOfColumns,
-        cluster_stats: Option<ClusterStatistics>,
-    ) -> Result<BlockMeta> {
-        let (location, block_id) = self.location_generator.gen_block_location();
-
-        let data_accessor = &self.data_accessor;
-        let row_count = block.num_rows() as u64;
-        let block_size = block.memory_size() as u64;
-        let (bloom_filter_index_size, bloom_filter_index_location) = self
-            .build_block_index(data_accessor, &block, block_id)
-            .await?;
-
-        let mut buf = Vec::with_capacity(DEFAULT_BLOCK_WRITE_BUFFER_SIZE);
-        let (file_size, col_metas) = write_block(storage_format, self.schema, block, &mut buf)?;
-
-        write_data(&buf, data_accessor, &location.0).await?;
-        let block_meta = BlockMeta::new(
-            row_count,
-            block_size,
-            file_size,
-            col_stats,
-            col_metas,
-            cluster_stats,
-            location,
-            Some(bloom_filter_index_location),
-            bloom_filter_index_size,
-        );
-        Ok(block_meta)
-    }
-
-    pub async fn build_block_index(
-        &self,
-        data_accessor: &Operator,
-        block: &DataBlock,
-        block_id: Uuid,
-    ) -> Result<(u64, Location)> {
-        let bloom_index =
-            BlockFilter::try_create(FunctionContext::default(), self.schema.clone(), &[block])?;
-
-        let index_block = bloom_index.filter_block;
-        let location = self
-            .location_generator
-            .block_bloom_index_location(&block_id);
-        let mut data = Vec::with_capacity(DEFAULT_BLOOM_INDEX_WRITE_BUFFER_SIZE);
-        let index_block_schema = &bloom_index.filter_schema;
-        let (size, _) = serialize_to_parquet_with_compression(
-            vec![index_block],
-            index_block_schema,
-            &mut data,
-            CompressionOptions::Uncompressed,
-        )?;
-        write_data(&data, data_accessor, &location.0).await?;
-        Ok((size, location))
-    }
-}
-
 pub fn write_block(
-    storage_format: FuseStorageFormat,
+    write_settings: &WriteSettings,
     schema: &TableSchemaRef,
     block: DataBlock,
     buf: &mut Vec<u8>,
 ) -> Result<(u64, HashMap<ColumnId, ColumnMeta>)> {
-    match storage_format {
-        FuseStorageFormat::Parquet => {
-            let result = serialize_to_parquet(vec![block], schema, buf)?;
-=======
-pub fn write_block(
-    write_settings: &WriteSettings,
-    block: DataBlock,
-    buf: &mut Vec<u8>,
-) -> Result<(u64, HashMap<ColumnId, ColumnMeta>)> {
-    let schema = block.schema().clone();
-
     match write_settings.storage_format {
         FuseStorageFormat::Parquet => {
             let result =
                 blocks_to_parquet(&schema, vec![block], buf, write_settings.table_compression)?;
->>>>>>> 4e099891
             let meta = util::column_metas(&result.1)?;
             Ok((result.0, meta))
         }
