--- conflicted
+++ resolved
@@ -329,14 +329,10 @@
                         acc + memory
                     });
 
-<<<<<<< HEAD
-                    if memory_usage > self.max_memory && !task_futures.is_empty() {
-=======
                     if (memory_usage > self.max_memory
                         || task_futures.len() + metas.len() > self.max_io_requests)
                         && !task_futures.is_empty()
                     {
->>>>>>> fdc41ad7
                         self.compact_tasks.push_front(task);
                         break;
                     }
