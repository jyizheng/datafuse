//  Copyright 2021 Datafuse Labs.
//
//  Licensed under the Apache License, Version 2.0 (the "License");
//  you may not use this file except in compliance with the License.
//  You may obtain a copy of the License at
//
//      http://www.apache.org/licenses/LICENSE-2.0
//
//  Unless required by applicable law or agreed to in writing, software
//  distributed under the License is distributed on an "AS IS" BASIS,
//  WITHOUT WARRANTIES OR CONDITIONS OF ANY KIND, either express or implied.
//  See the License for the specific language governing permissions and
//  limitations under the License.

use std::collections::HashMap;
use std::iter::Iterator;
use std::sync::Arc;

use common_arrow::arrow::datatypes::DataType as ArrowType;
use common_arrow::arrow::datatypes::Field as ArrowField;
use common_base::base::tokio;
use common_catalog::plan::Projection;
use common_catalog::plan::PushDownInfo;
use common_exception::Result;
use common_expression::Scalar;
use common_storage::ColumnNode;
use common_storage::ColumnNodes;
use databend_query::storages::fuse::FuseTable;
use futures::TryStreamExt;
use storages_common_table_meta::meta;
use storages_common_table_meta::meta::BlockMeta;
use storages_common_table_meta::meta::ColumnMeta;
use storages_common_table_meta::meta::ColumnStatistics;

use crate::storages::fuse::table_test_fixture::TestFixture;

#[test]
fn test_to_partitions() -> Result<()> {
    // setup
    let num_of_col = 10;
    let num_of_block = 5;

    let col_stats_gen = |col_size| ColumnStatistics {
        min: Scalar::from(1i64),
        max: Scalar::from(2i64),
        null_count: 0,
        in_memory_size: col_size as u64,
        distinct_of_values: None,
    };

    let col_metas_gen = |col_size| {
        ColumnMeta::Parquet(meta::SingleColumnMeta {
            offset: 0,
            len: col_size as u64,
            num_values: 0,
        })
    };

    let col_nodes_gen = |col_id| ColumnNode {
        field: ArrowField::new("".to_string(), ArrowType::Int64, false),
        leaf_ids: vec![col_id],
        leaf_column_ids: vec![col_id as u32],
        children: None,
    };

    // generates fake data.
    // for simplicity, we set `in_memory_size` and the `len` to the value of `col_id`
    let cols_stats = (0..num_of_col)
        .into_iter()
        .map(|col_id| (col_id as u32, col_stats_gen(col_id)))
        .collect::<HashMap<_, _>>();

    let cols_metas = (0..num_of_col)
        .into_iter()
        .map(|col_id| (col_id as u32, col_metas_gen(col_id)))
        .collect::<HashMap<_, _>>();

    let cluster_stats = None;
    let location = ("".to_owned(), 0);
    let block_size = cols_stats
        .values()
        .map(|col_stats| col_stats.in_memory_size)
        .sum();

    let bloom_filter_location = None;
    let bloom_filter_size = 0;
    let block_meta = Arc::new(BlockMeta::new(
        0,
        block_size,
        0,
        cols_stats,
        cols_metas.clone(),
        cluster_stats,
        location,
        bloom_filter_location,
        bloom_filter_size,
        meta::Compression::Lz4Raw,
    ));

    let blocks_metas = (0..num_of_block)
        .into_iter()
        .map(|_| block_meta.clone())
        .collect::<Vec<_>>();

    let column_nodes = (0..num_of_col)
        .into_iter()
        .map(col_nodes_gen)
        .collect::<Vec<_>>();

    let column_nodes = ColumnNodes { column_nodes };

    // CASE I:  no projection
<<<<<<< HEAD
    let (s, parts) = FuseTable::to_partitions(None, &blocks_metas, &column_leafs, None);
=======
    let (s, parts) = FuseTable::to_partitions(&blocks_metas, &column_nodes, None);
>>>>>>> 7899f0bb
    assert_eq!(parts.len(), num_of_block as usize);
    let expected_block_size: u64 = cols_metas
        .values()
        .map(|col_meta| col_meta.offset_length().1)
        .sum();
    assert_eq!(expected_block_size * num_of_block, s.read_bytes as u64);

    // CASE II: col pruning
    // projection which keeps the odd ones
    let col_ids = (0..num_of_col)
        .into_iter()
        .filter(|v| v & 1 != 0)
        .collect::<Vec<usize>>();
    let proj = Projection::Columns(col_ids.clone());

    // for each block, the block size we expects (after pruning)
    let expected_block_size: u64 = cols_metas
        .iter()
        .filter(|(cid, _)| col_ids.contains(&(**cid as usize)))
        .map(|(_, col_meta)| col_meta.offset_length().1)
        .sum();

    // kick off
    let push_down = Some(PushDownInfo {
        projection: Some(proj),
        filters: vec![],
        limit: None,
        order_by: vec![],
        prewhere: None,
    });

<<<<<<< HEAD
    let (stats, parts) = FuseTable::to_partitions(None, &blocks_metas, &column_leafs, push_down);
=======
    let (stats, parts) = FuseTable::to_partitions(&blocks_metas, &column_nodes, push_down);
>>>>>>> 7899f0bb
    assert_eq!(parts.len(), num_of_block as usize);
    assert_eq!(expected_block_size * num_of_block, stats.read_bytes as u64);

    Ok(())
}

#[tokio::test(flavor = "multi_thread")]
async fn test_fuse_table_exact_statistic() -> Result<()> {
    let fixture = TestFixture::new().await;
    let ctx = fixture.ctx();

    fixture.create_default_table().await?;

    let mut table = fixture.latest_default_table().await?;

    // basic append and read
    {
        let num_blocks = 2;
        let rows_per_block = 2;
        let value_start_from = 1;
        let stream =
            TestFixture::gen_sample_blocks_stream_ex(num_blocks, rows_per_block, value_start_from);

        let blocks = stream.try_collect().await?;
        fixture
            .append_commit_blocks(table.clone(), blocks, false, true)
            .await?;

        table = fixture.latest_default_table().await?;

        let proj = Projection::Columns(vec![]);
        let push_downs = PushDownInfo {
            projection: Some(proj),
            filters: vec![],
            prewhere: None,
            limit: None,
            order_by: vec![],
        };
        let (stats, parts) = table.read_partitions(ctx.clone(), Some(push_downs)).await?;
        assert_eq!(stats.read_rows, num_blocks * rows_per_block);
        assert!(parts.is_empty());
    }

    Ok(())
}<|MERGE_RESOLUTION|>--- conflicted
+++ resolved
@@ -110,11 +110,7 @@
     let column_nodes = ColumnNodes { column_nodes };
 
     // CASE I:  no projection
-<<<<<<< HEAD
-    let (s, parts) = FuseTable::to_partitions(None, &blocks_metas, &column_leafs, None);
-=======
-    let (s, parts) = FuseTable::to_partitions(&blocks_metas, &column_nodes, None);
->>>>>>> 7899f0bb
+    let (s, parts) = FuseTable::to_partitions(None, &blocks_metas, &column_nodes, None);
     assert_eq!(parts.len(), num_of_block as usize);
     let expected_block_size: u64 = cols_metas
         .values()
@@ -146,11 +142,7 @@
         prewhere: None,
     });
 
-<<<<<<< HEAD
-    let (stats, parts) = FuseTable::to_partitions(None, &blocks_metas, &column_leafs, push_down);
-=======
-    let (stats, parts) = FuseTable::to_partitions(&blocks_metas, &column_nodes, push_down);
->>>>>>> 7899f0bb
+    let (stats, parts) = FuseTable::to_partitions(None, &blocks_metas, &column_nodes, push_down);
     assert_eq!(parts.len(), num_of_block as usize);
     assert_eq!(expected_block_size * num_of_block, stats.read_bytes as u64);
 
