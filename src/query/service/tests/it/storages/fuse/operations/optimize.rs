--- conflicted
+++ resolved
@@ -24,9 +24,6 @@
 
 #[tokio::test]
 async fn test_fuse_snapshot_optimize() -> Result<()> {
-<<<<<<< HEAD
-    do_purge_test("implicit purge", "", 1, 0, 1, 1, 1, None).await
-=======
     do_purge_test(
         "implicit pure",
         TestTableOperation::Optimize("".to_string()),
@@ -38,26 +35,13 @@
         None,
     )
     .await
->>>>>>> 4533c87d
 }
 
 #[tokio::test]
 async fn test_fuse_snapshot_optimize_purge() -> Result<()> {
-<<<<<<< HEAD
-    do_purge_test("explicit purge", "purge", 1, 0, 1, 1, 1, None).await
-}
-
-#[tokio::test]
-async fn test_fuse_snapshot_optimize_statistic() -> Result<()> {
-    do_purge_test(
-        "explicit purge",
-        "statistic",
-        3,
-=======
     do_purge_test(
         "explicit pure",
         TestTableOperation::Optimize("purge".to_string()),
->>>>>>> 4533c87d
         1,
         0,
         1,
@@ -80,42 +64,7 @@
         1,
         None,
     )
-<<<<<<< HEAD
-    .await?;
-    history_should_have_item(&fixture, case_name, snapshot_count).await?;
-
-    if let Some((snapshot_count, table_statistic_count, segment_count, block_count, index_count)) =
-        after_compact
-    {
-        let qry = format!("optimize table {}.{} all", db, tbl);
-        execute_command(fixture.ctx().clone(), &qry).await?;
-
-        check_data_dir(
-            &fixture,
-            case_name,
-            snapshot_count,
-            table_statistic_count,
-            segment_count,
-            block_count,
-            index_count,
-            Some(()),
-            None,
-        )
-        .await?;
-
-        history_should_have_item(&fixture, case_name, snapshot_count).await?;
-    };
-
-    Ok(())
-}
-
-async fn do_insertions(fixture: &TestFixture) -> Result<()> {
-    fixture.create_default_table().await?;
-    // ingests 1 block, 1 segment, 1 snapshot
-    append_sample_data(1, fixture).await?;
-    // then, overwrite the table, new data set: 1 block, 1 segment, 1 snapshot
-    append_sample_data_overwrite(1, true, fixture).await?;
-    Ok(())
+    .await
 }
 
 #[tokio::test]
@@ -169,7 +118,4 @@
     assert_eq!(parts.len(), 1);
 
     Ok(())
-=======
-    .await
->>>>>>> 4533c87d
 }