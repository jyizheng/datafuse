// Copyright 2021 Datafuse Labs.
//
// Licensed under the Apache License, Version 2.0 (the "License");
// you may not use this file except in compliance with the License.
// You may obtain a copy of the License at
//
//     http://www.apache.org/licenses/LICENSE-2.0
//
// Unless required by applicable law or agreed to in writing, software
// distributed under the License is distributed on an "AS IS" BASIS,
// WITHOUT WARRANTIES OR CONDITIONS OF ANY KIND, either express or implied.
// See the License for the specific language governing permissions and
// limitations under the License.

use std::net::SocketAddr;
use std::sync::Arc;

use chrono_tz::Tz;
use common_config::Config;
use common_exception::ErrorCode;
use common_exception::Result;
use common_io::prelude::FormatSettings;
use common_meta_types::GrantObject;
use common_meta_types::RoleInfo;
use common_meta_types::UserInfo;
use common_meta_types::UserPrivilegeType;
use common_users::RoleCacheManager;
use common_users::BUILTIN_ROLE_PUBLIC;
use futures::channel::*;
use parking_lot::RwLock;

use crate::clusters::ClusterDiscovery;
use crate::servers::http::v1::HttpQueryManager;
use crate::sessions::QueryContext;
use crate::sessions::QueryContextShared;
use crate::sessions::SessionContext;
use crate::sessions::SessionManager;
use crate::sessions::SessionStatus;
use crate::sessions::SessionType;
use crate::sessions::Settings;

pub struct Session {
    pub(in crate::sessions) id: String,
    pub(in crate::sessions) typ: RwLock<SessionType>,
    pub(in crate::sessions) session_ctx: Arc<SessionContext>,
    status: Arc<RwLock<SessionStatus>>,
    pub(in crate::sessions) mysql_connection_id: Option<u32>,
}

impl Session {
    pub fn try_create(
        id: String,
        typ: SessionType,
        session_ctx: Arc<SessionContext>,
        mysql_connection_id: Option<u32>,
    ) -> Result<Arc<Session>> {
        let status = Arc::new(Default::default());
        Ok(Arc::new(Session {
            id,
            typ: RwLock::new(typ),
            status,
            session_ctx,
            mysql_connection_id,
        }))
    }

    pub fn get_mysql_conn_id(self: &Arc<Self>) -> Option<u32> {
        self.mysql_connection_id
    }

    pub fn get_id(self: &Arc<Self>) -> String {
        self.id.clone()
    }

    pub fn get_type(&self) -> SessionType {
        let lock = self.typ.read();
        lock.clone()
    }

    pub fn set_type(&self, typ: SessionType) {
        let mut lock = self.typ.write();
        *lock = typ;
    }

    pub fn is_aborting(self: &Arc<Self>) -> bool {
        self.session_ctx.get_abort()
    }

    pub fn quit(self: &Arc<Self>) {
        let session_ctx = self.session_ctx.clone();
        if session_ctx.get_current_query_id().is_some() {
            if let Some(io_shutdown) = session_ctx.take_io_shutdown_tx() {
                let (tx, rx) = oneshot::channel();
                if io_shutdown.send(tx).is_ok() {
                    // We ignore this error because the receiver is return cancelled error.
                    let _ = futures::executor::block_on(rx);
                }
            }
        }

        let http_queries_manager = HttpQueryManager::instance();
        http_queries_manager.kill_session(&self.id);
    }

    pub fn kill(self: &Arc<Self>) {
        self.session_ctx.set_abort(true);
        self.quit();
    }

    pub fn force_kill_session(self: &Arc<Self>) {
        self.force_kill_query(ErrorCode::AbortedQuery(
            "Aborted query, because the server is shutting down or the query was killed",
        ));
        self.kill(/* shutdown io stream */);
    }

    pub fn force_kill_query(self: &Arc<Self>, cause: ErrorCode) {
        let session_ctx = self.session_ctx.clone();

        if let Some(context_shared) = session_ctx.get_query_context_shared() {
            context_shared.kill(cause);
        }
    }

    /// Create a query context for query.
    /// For a query, execution environment(e.g cluster) should be immutable.
    /// We can bind the environment to the context in create_context method.
    pub async fn create_query_context(self: &Arc<Self>) -> Result<Arc<QueryContext>> {
        let config = self.get_config();
        let session = self.clone();
        let cluster = ClusterDiscovery::instance().discover(&config).await?;
        let shared = QueryContextShared::try_create(config, session, cluster).await?;

        self.session_ctx
            .set_query_context_shared(Arc::downgrade(&shared));
        Ok(QueryContext::create_from_shared(shared))
    }

    // only used for values and mysql output
    pub fn get_format_settings(&self) -> Result<FormatSettings> {
        let settings = &self.session_ctx.get_settings();
<<<<<<< HEAD
        let quote_char = settings.get_format_quote_char()?.into_bytes();
        if quote_char.len() != 1 {
            return Err(ErrorCode::InvalidArgument(
                "quote_char can only contain one char",
            ));
        }

        let mut format = FormatSettings {
            record_delimiter: settings.get_format_record_delimiter()?.into_bytes(),
            field_delimiter: settings.get_format_field_delimiter()?.into_bytes(),
            row_tag: settings.get_row_tag()?.into_bytes(),
            empty_as_default: settings.get_format_empty_as_default()? > 0,
            quote_char: quote_char[0],
            ..Default::default()
        };

=======
>>>>>>> 2686a7bd
        let tz = settings.get_timezone()?;
        let timezone = tz.parse::<Tz>().map_err(|_| {
            ErrorCode::InvalidTimezone("Timezone has been checked and should be valid")
        })?;
        let format = FormatSettings {
            timezone,
            ..Default::default()
        };
        Ok(format)
    }

    pub fn get_current_query_id(&self) -> Option<String> {
        self.session_ctx.get_current_query_id()
    }

    pub fn attach<F>(self: &Arc<Self>, host: Option<SocketAddr>, io_shutdown: F)
    where F: FnOnce() + Send + 'static {
        let (tx, rx) = oneshot::channel();
        self.session_ctx.set_client_host(host);
        self.session_ctx.set_io_shutdown_tx(Some(tx));

        common_base::base::tokio::spawn(async move {
            if let Ok(tx) = rx.await {
                (io_shutdown)();
                tx.send(()).ok();
            }
        });
    }

    pub fn set_current_database(self: &Arc<Self>, database_name: String) {
        self.session_ctx.set_current_database(database_name);
    }

    pub fn get_current_database(self: &Arc<Self>) -> String {
        self.session_ctx.get_current_database()
    }

    pub fn get_current_catalog(self: &Arc<Self>) -> String {
        self.session_ctx.get_current_catalog()
    }

    pub fn get_current_tenant(self: &Arc<Self>) -> String {
        self.session_ctx.get_current_tenant()
    }

    pub fn set_current_tenant(self: &Arc<Self>, tenant: String) {
        self.session_ctx.set_current_tenant(tenant);
    }

    pub fn get_current_user(self: &Arc<Self>) -> Result<UserInfo> {
        self.session_ctx
            .get_current_user()
            .ok_or_else(|| ErrorCode::AuthenticateFailure("unauthenticated"))
    }

    // set_authed_user() is called after authentication is passed in various protocol handlers, like
    // HTTP handler, clickhouse query handler, mysql query handler. auth_role represents the role
    // granted by external authenticator, it will over write the current user's granted roles, and
    // becomes the CURRENT ROLE if not set X-DATABEND-ROLE.
    pub async fn set_authed_user(
        self: &Arc<Self>,
        user: UserInfo,
        auth_role: Option<String>,
    ) -> Result<()> {
        self.session_ctx.set_current_user(user);
        self.session_ctx.set_auth_role(auth_role);
        self.ensure_current_role().await?;
        Ok(())
    }

    // ensure_current_role() is called after authentication and before any privilege checks
    async fn ensure_current_role(self: &Arc<Self>) -> Result<()> {
        let tenant = self.get_current_tenant();
        let public_role = RoleCacheManager::instance()
            .find_role(&tenant, BUILTIN_ROLE_PUBLIC)
            .await?
            .unwrap_or_else(|| RoleInfo::new(BUILTIN_ROLE_PUBLIC));

        // if CURRENT ROLE is not set, take current session's AUTH ROLE
        let mut current_role_name = self.get_current_role().map(|r| r.name);
        if current_role_name.is_none() {
            current_role_name = self.session_ctx.get_auth_role();
        }

        // if CURRENT ROLE and AUTH ROLE are not set, take current user's DEFAULT ROLE
        if current_role_name.is_none() {
            current_role_name = self
                .session_ctx
                .get_current_user()
                .map(|u| u.option.default_role().cloned())
                .unwrap_or(None)
        };

        // if CURRENT ROLE, AUTH ROLE and DEFAULT ROLE are not set, take PUBLIC role
        let current_role_name =
            current_role_name.unwrap_or_else(|| BUILTIN_ROLE_PUBLIC.to_string());

        // I can not use the CURRENT ROLE, reset to PUBLIC role
        let role = self
            .validate_available_role(&current_role_name)
            .await
            .or_else(|e| {
                if e.code() == ErrorCode::INVALID_ROLE {
                    Ok(public_role)
                } else {
                    Err(e)
                }
            })?;
        self.session_ctx.set_current_role(Some(role));
        Ok(())
    }

    pub async fn validate_available_role(self: &Arc<Self>, role_name: &str) -> Result<RoleInfo> {
        let available_roles = self.get_all_available_roles().await?;
        let role = available_roles.iter().find(|r| r.name == role_name);
        match role {
            Some(role) => Ok(role.clone()),
            None => {
                let available_role_names = available_roles
                    .iter()
                    .map(|r| r.name.clone())
                    .collect::<Vec<_>>()
                    .join(",");
                Err(ErrorCode::InvalidRole(format!(
                    "Invalid role {} for current session, available: {}",
                    role_name, available_role_names,
                )))
            }
        }
    }

    // Only the available role can be set as current role. The current role can be set by the SET
    // ROLE statement, or by the X-DATABEND-ROLE header in HTTP protocol (not implemented yet).
    pub async fn set_current_role_checked(self: &Arc<Self>, role_name: &str) -> Result<()> {
        let role = self.validate_available_role(role_name).await?;
        self.session_ctx.set_current_role(Some(role));
        Ok(())
    }

    pub fn get_current_role(self: &Arc<Self>) -> Option<RoleInfo> {
        self.session_ctx.get_current_role()
    }

    // Returns all the roles the current session has. If the user have been granted auth_role,
    // the other roles will be ignored.
    // On executing SET ROLE, the role have to be one of the available roles.
    pub async fn get_all_available_roles(self: &Arc<Self>) -> Result<Vec<RoleInfo>> {
        let roles = match self.session_ctx.get_auth_role() {
            Some(auth_role) => vec![auth_role],
            None => {
                let current_user = self.get_current_user()?;
                current_user.grants.roles()
            }
        };

        let tenant = self.get_current_tenant();
        let related_roles = RoleCacheManager::instance()
            .find_related_roles(&tenant, &roles)
            .await?;
        Ok(related_roles)
    }

    pub async fn validate_privilege(
        self: &Arc<Self>,
        object: &GrantObject,
        privilege: UserPrivilegeType,
    ) -> Result<()> {
        // 1. check user's privilege set
        let current_user = self.get_current_user()?;
        let user_verified = current_user.grants.verify_privilege(object, privilege);
        if user_verified {
            return Ok(());
        }

        // 2. check the current role's privilege set
        self.ensure_current_role().await?;
        let current_role = self.get_current_role();
        let role_verified = current_role
            .map(|r| r.grants.verify_privilege(object, privilege))
            .unwrap_or(false);
        if role_verified {
            return Ok(());
        }

        Err(ErrorCode::PermissionDenied(format!(
            "Permission denied, user {} requires {} privilege on {}",
            &current_user.identity(),
            privilege,
            object
        )))
    }

    pub fn get_settings(self: &Arc<Self>) -> Arc<Settings> {
        self.session_ctx.get_settings()
    }

    pub fn get_changed_settings(self: &Arc<Self>) -> Arc<Settings> {
        self.session_ctx.get_changed_settings()
    }

    pub fn apply_changed_settings(self: &Arc<Self>, changed_settings: Arc<Settings>) -> Result<()> {
        self.session_ctx.apply_changed_settings(changed_settings)
    }

    pub fn get_memory_usage(self: &Arc<Self>) -> usize {
        // TODO(winter): use thread memory tracker
        0
    }

    pub fn get_config(&self) -> Config {
        SessionManager::instance().get_conf()
    }

    pub fn get_status(self: &Arc<Self>) -> Arc<RwLock<SessionStatus>> {
        self.status.clone()
    }
}

impl Drop for Session {
    fn drop(&mut self) {
        tracing::debug!("Drop session {}", self.id.clone());
        SessionManager::instance().destroy_session(&self.id.clone());
    }
}<|MERGE_RESOLUTION|>--- conflicted
+++ resolved
@@ -139,25 +139,6 @@
     // only used for values and mysql output
     pub fn get_format_settings(&self) -> Result<FormatSettings> {
         let settings = &self.session_ctx.get_settings();
-<<<<<<< HEAD
-        let quote_char = settings.get_format_quote_char()?.into_bytes();
-        if quote_char.len() != 1 {
-            return Err(ErrorCode::InvalidArgument(
-                "quote_char can only contain one char",
-            ));
-        }
-
-        let mut format = FormatSettings {
-            record_delimiter: settings.get_format_record_delimiter()?.into_bytes(),
-            field_delimiter: settings.get_format_field_delimiter()?.into_bytes(),
-            row_tag: settings.get_row_tag()?.into_bytes(),
-            empty_as_default: settings.get_format_empty_as_default()? > 0,
-            quote_char: quote_char[0],
-            ..Default::default()
-        };
-
-=======
->>>>>>> 2686a7bd
         let tz = settings.get_timezone()?;
         let timezone = tz.parse::<Tz>().map_err(|_| {
             ErrorCode::InvalidTimezone("Timezone has been checked and should be valid")
